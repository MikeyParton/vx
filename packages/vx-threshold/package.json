{
  "name": "@vx/threshold",
  "version": "0.0.192",
  "description": "vx threshold",
  "sideEffects": false,
  "main": "lib/index.js",
  "module": "esm/index.js",
  "types": "lib/index.d.ts",
  "files": [
    "lib",
    "esm"
  ],
  "repository": "https://github.com/hshoff/vx",
  "scripts": {
    "docs": "cd ./docs && ../../../node_modules/.bin/react-docgen --exclude index.js ../src/  | ../../../scripts/buildDocs.sh"
  },
  "keywords": [
    "vx",
    "react",
    "d3",
    "visualizations",
    "charts"
  ],
  "author": "@hshoff",
  "license": "MIT",
  "dependencies": {
<<<<<<< HEAD
    "@types/classnames": "^2.2.9",
    "@types/react": "*",
    "@vx/clip-path": "0.0.189",
    "@vx/shape": "0.0.190",
=======
    "@vx/clip-path": "0.0.192",
    "@vx/shape": "0.0.192",
>>>>>>> bc1e914b
    "classnames": "^2.2.5",
    "prop-types": "^15.5.10"
  },
  "peerDependencies": {
    "react": "^15.0.0-0 || ^16.0.0-0"
  },
  "publishConfig": {
    "access": "public"
  }
}<|MERGE_RESOLUTION|>--- conflicted
+++ resolved
@@ -24,15 +24,10 @@
   "author": "@hshoff",
   "license": "MIT",
   "dependencies": {
-<<<<<<< HEAD
     "@types/classnames": "^2.2.9",
     "@types/react": "*",
-    "@vx/clip-path": "0.0.189",
-    "@vx/shape": "0.0.190",
-=======
     "@vx/clip-path": "0.0.192",
     "@vx/shape": "0.0.192",
->>>>>>> bc1e914b
     "classnames": "^2.2.5",
     "prop-types": "^15.5.10"
   },
