<<<<<<< HEAD
import cx from 'classnames';
import { arc as d3Arc } from 'd3-shape';
import React from 'react';
=======
import React from 'react';
import cx from 'classnames';
import { arc as d3Arc } from 'd3-shape';
>>>>>>> 4d879d2c

export default function Arc({
  className,
  data,
  centroid,
  innerRadius,
  outerRadius,
  cornerRadius,
  startAngle,
  endAngle,
  padAngle,
  padRadius,
<<<<<<< HEAD
=======
  children,
>>>>>>> 4d879d2c
  ...restProps
}) {
  const arc = d3Arc();
  if (centroid) arc.centroid(centroid);
  if (innerRadius) arc.innerRadius(innerRadius);
  if (outerRadius) arc.outerRadius(outerRadius);
  if (cornerRadius) arc.cornerRadius(cornerRadius);
  if (startAngle) arc.startAngle(startAngle);
  if (endAngle) arc.endAngle(endAngle);
  if (padAngle) arc.padAngle(padAngle);
  if (padRadius) arc.padRadius(padRadius);
<<<<<<< HEAD
  return <path className={cx('vx-arc', className)} d={arc(data)} {...restProps} />;
=======

  const path = arc(data);
  if (children) return children({ path });

  return <path className={cx('vx-arc', className)} d={path} {...restProps} />;
>>>>>>> 4d879d2c
}
<|MERGE_RESOLUTION|>--- conflicted
+++ resolved
@@ -1,46 +1,33 @@
-<<<<<<< HEAD
-import cx from 'classnames';
-import { arc as d3Arc } from 'd3-shape';
-import React from 'react';
-=======
-import React from 'react';
-import cx from 'classnames';
-import { arc as d3Arc } from 'd3-shape';
->>>>>>> 4d879d2c
-
-export default function Arc({
-  className,
-  data,
-  centroid,
-  innerRadius,
-  outerRadius,
-  cornerRadius,
-  startAngle,
-  endAngle,
-  padAngle,
-  padRadius,
-<<<<<<< HEAD
-=======
-  children,
->>>>>>> 4d879d2c
-  ...restProps
-}) {
-  const arc = d3Arc();
-  if (centroid) arc.centroid(centroid);
-  if (innerRadius) arc.innerRadius(innerRadius);
-  if (outerRadius) arc.outerRadius(outerRadius);
-  if (cornerRadius) arc.cornerRadius(cornerRadius);
-  if (startAngle) arc.startAngle(startAngle);
-  if (endAngle) arc.endAngle(endAngle);
-  if (padAngle) arc.padAngle(padAngle);
-  if (padRadius) arc.padRadius(padRadius);
-<<<<<<< HEAD
-  return <path className={cx('vx-arc', className)} d={arc(data)} {...restProps} />;
-=======
-
-  const path = arc(data);
-  if (children) return children({ path });
-
-  return <path className={cx('vx-arc', className)} d={path} {...restProps} />;
->>>>>>> 4d879d2c
-}
+import React from 'react';
+import cx from 'classnames';
+import { arc as d3Arc } from 'd3-shape';
+
+export default function Arc({
+  className,
+  data,
+  centroid,
+  innerRadius,
+  outerRadius,
+  cornerRadius,
+  startAngle,
+  endAngle,
+  padAngle,
+  padRadius,
+  children,
+  ...restProps
+}) {
+  const arc = d3Arc();
+  if (centroid) arc.centroid(centroid);
+  if (innerRadius) arc.innerRadius(innerRadius);
+  if (outerRadius) arc.outerRadius(outerRadius);
+  if (cornerRadius) arc.cornerRadius(cornerRadius);
+  if (startAngle) arc.startAngle(startAngle);
+  if (endAngle) arc.endAngle(endAngle);
+  if (padAngle) arc.padAngle(padAngle);
+  if (padRadius) arc.padRadius(padRadius);
+
+  const path = arc(data);
+  if (children) return children({ path });
+
+  return <path className={cx('vx-arc', className)} d={path} {...restProps} />;
+}