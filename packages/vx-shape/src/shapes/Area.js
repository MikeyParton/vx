--- conflicted
+++ resolved
@@ -1,12 +1,7 @@
+import React from 'react';
 import cx from 'classnames';
-<<<<<<< HEAD
-import { area } from 'd3-shape';
-import PropTypes from 'prop-types';
-import React from 'react';
-=======
 import PropTypes from 'prop-types';
 import { area as d3Area } from 'd3-shape';
->>>>>>> 4d879d2c
 
 Area.propTypes = {
   x: PropTypes.func,
@@ -68,20 +63,6 @@
   if (children) return children({ path });
 
   return (
-<<<<<<< HEAD
-    <g>
-      <path
-        ref={innerRef}
-        className={cx('vx-area', className)}
-        d={path(data)}
-        stroke={stroke}
-        strokeWidth={strokeWidth}
-        strokeDasharray={strokeDasharray}
-        fill={fill}
-        {...restProps}
-      />
-    </g>
-=======
     <path
       ref={innerRef}
       className={cx('vx-area', className)}
@@ -92,6 +73,5 @@
       fill={fill}
       {...restProps}
     />
->>>>>>> 4d879d2c
   );
 }