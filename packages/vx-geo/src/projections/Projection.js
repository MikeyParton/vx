--- conflicted
+++ resolved
@@ -75,32 +75,6 @@
       {graticuleOutline &&
         !graticuleOutline.foreground && <Graticule outline={g => path(g)} {...graticuleOutline} />}
 
-<<<<<<< HEAD
-      {data.map((feature, i) => {
-        let c;
-        if (centroid) c = path.centroid(feature);
-        const mapFeature = {
-          path,
-          feature,
-          projection: currProjection,
-          index: i,
-          centroid: path.centroid(feature),
-          d: path(feature)
-        };
-        if (children) return children(mapFeature);
-        return (
-          <g key={`${projection}-${i}`}>
-            <path
-              className={cx(`vx-geo-${projection}`, className)}
-              d={mapFeature.d}
-              ref={innerRef && innerRef(mapFeature.feature, i)}
-              {...restProps}
-            />
-            {centroid && centroid(c, mapFeature.feature)}
-          </g>
-        );
-      })}
-=======
       {children && children({ features })}
       {!children &&
         features.map((f, i) => {
@@ -118,7 +92,6 @@
             </g>
           );
         })}
->>>>>>> 4d879d2c
 
       {projectionFunc && projectionFunc(currProjection)}
 
