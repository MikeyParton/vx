import { Mercator } from '@vx/geo';
import { LinearGradient } from '@vx/gradient';
import { scaleQuantize } from '@vx/scale';
import React from 'react';
import * as topojson from 'topojson-client';
import topology from '../../static/vx-geo/world-topo.json';

export default ({ width, height, events = false }) => {
  if (width < 10) return <div />;

  const world = topojson.feature(topology, topology.objects.units);

  const color = scaleQuantize({
    domain: [
      Math.min(...world.features.map(f => f.geometry.coordinates.length)),
      Math.max(...world.features.map(f => f.geometry.coordinates.length))
    ],
    range: ['#ffb01d', '#ffa020', '#ff9221', '#ff8424', '#ff7425', '#fc5e2f', '#f94b3a', '#f63a48']
  });

  return (
    <svg width={width} height={height}>
      <LinearGradient id="geo_mercator_radial" from="#dc22af" to="#fd7e0f" r={'80%'} />
      <rect x={0} y={0} width={width} height={height} fill={`#f9f7e8`} rx={14} />
      <Mercator
        data={world.features}
        scale={(width / 630) * 100}
        translate={[width / 2, height / 2 + 50]}
        graticule={{
          stroke: 'rgba(33,33,33,0.05)'
        }}
      >
<<<<<<< HEAD
        {mapFeature => {
          return (
            <path
              key={`feature-${mapFeature.index}`}
              d={mapFeature.d}
              fill={color(mapFeature.feature.geometry.coordinates.length)}
              stroke={'#f9f7e8'}
              strokeWidth={0.5}
              onClick={event => {
                if (!events) return;
                alert(`clicked: ${mapFeature.feature.properties.name} (${mapFeature.feature.id})`);
              }}
            />
          );
=======
        {map => {
          return map.features.map(f => {
            return (
              <path
                key={`feature-${f.index}`}
                d={f.d}
                fill={color(f.feature.geometry.coordinates.length)}
                stroke={'#f9f7e8'}
                strokeWidth={0.5}
                onClick={event => {
                  if (!events) return;
                  alert(`clicked: ${f.feature.properties.name} (${f.feature.id})`);
                }}
              />
            );
          });
>>>>>>> 4d879d2c
        }}
      </Mercator>
    </svg>
  );
};
<|MERGE_RESOLUTION|>--- conflicted
+++ resolved
@@ -1,70 +1,53 @@
-import { Mercator } from '@vx/geo';
-import { LinearGradient } from '@vx/gradient';
-import { scaleQuantize } from '@vx/scale';
-import React from 'react';
-import * as topojson from 'topojson-client';
-import topology from '../../static/vx-geo/world-topo.json';
-
-export default ({ width, height, events = false }) => {
-  if (width < 10) return <div />;
-
-  const world = topojson.feature(topology, topology.objects.units);
-
-  const color = scaleQuantize({
-    domain: [
-      Math.min(...world.features.map(f => f.geometry.coordinates.length)),
-      Math.max(...world.features.map(f => f.geometry.coordinates.length))
-    ],
-    range: ['#ffb01d', '#ffa020', '#ff9221', '#ff8424', '#ff7425', '#fc5e2f', '#f94b3a', '#f63a48']
-  });
-
-  return (
-    <svg width={width} height={height}>
-      <LinearGradient id="geo_mercator_radial" from="#dc22af" to="#fd7e0f" r={'80%'} />
-      <rect x={0} y={0} width={width} height={height} fill={`#f9f7e8`} rx={14} />
-      <Mercator
-        data={world.features}
-        scale={(width / 630) * 100}
-        translate={[width / 2, height / 2 + 50]}
-        graticule={{
-          stroke: 'rgba(33,33,33,0.05)'
-        }}
-      >
-<<<<<<< HEAD
-        {mapFeature => {
-          return (
-            <path
-              key={`feature-${mapFeature.index}`}
-              d={mapFeature.d}
-              fill={color(mapFeature.feature.geometry.coordinates.length)}
-              stroke={'#f9f7e8'}
-              strokeWidth={0.5}
-              onClick={event => {
-                if (!events) return;
-                alert(`clicked: ${mapFeature.feature.properties.name} (${mapFeature.feature.id})`);
-              }}
-            />
-          );
-=======
-        {map => {
-          return map.features.map(f => {
-            return (
-              <path
-                key={`feature-${f.index}`}
-                d={f.d}
-                fill={color(f.feature.geometry.coordinates.length)}
-                stroke={'#f9f7e8'}
-                strokeWidth={0.5}
-                onClick={event => {
-                  if (!events) return;
-                  alert(`clicked: ${f.feature.properties.name} (${f.feature.id})`);
-                }}
-              />
-            );
-          });
->>>>>>> 4d879d2c
-        }}
-      </Mercator>
-    </svg>
-  );
-};
+import { Mercator } from '@vx/geo';
+import { LinearGradient } from '@vx/gradient';
+import { scaleQuantize } from '@vx/scale';
+import React from 'react';
+import * as topojson from 'topojson-client';
+import topology from '../../static/vx-geo/world-topo.json';
+
+export default ({ width, height, events = false }) => {
+  if (width < 10) return <div />;
+
+  const world = topojson.feature(topology, topology.objects.units);
+
+  const color = scaleQuantize({
+    domain: [
+      Math.min(...world.features.map(f => f.geometry.coordinates.length)),
+      Math.max(...world.features.map(f => f.geometry.coordinates.length))
+    ],
+    range: ['#ffb01d', '#ffa020', '#ff9221', '#ff8424', '#ff7425', '#fc5e2f', '#f94b3a', '#f63a48']
+  });
+
+  return (
+    <svg width={width} height={height}>
+      <LinearGradient id="geo_mercator_radial" from="#dc22af" to="#fd7e0f" r={'80%'} />
+      <rect x={0} y={0} width={width} height={height} fill={`#f9f7e8`} rx={14} />
+      <Mercator
+        data={world.features}
+        scale={width / 630 * 100}
+        translate={[width / 2, height / 2 + 50]}
+        graticule={{
+          stroke: 'rgba(33,33,33,0.05)'
+        }}
+      >
+        {map => {
+          return map.features.map(f => {
+            return (
+              <path
+                key={`feature-${f.index}`}
+                d={f.d}
+                fill={color(f.feature.geometry.coordinates.length)}
+                stroke={'#f9f7e8'}
+                strokeWidth={0.5}
+                onClick={event => {
+                  if (!events) return;
+                  alert(`clicked: ${f.feature.properties.name} (${f.feature.id})`);
+                }}
+              />
+            );
+          });
+        }}
+      </Mercator>
+    </svg>
+  );
+};