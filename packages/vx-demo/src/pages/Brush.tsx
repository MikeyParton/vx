import React from 'react';
import Show from '../components/Show';
import Brush from '../components/tiles/Brush';
import BrushSource from '!!raw-loader!../components/tiles/Brush';

export default () => {
  return (
    <Show
      component={Brush}
      title="Brush"
      margin={{
        top: 50,
        left: 50,
        right: 20,
        bottom: 50,
      }}
    >
<<<<<<< HEAD
      {`import React, { useState } from 'react';
import { Group } from '@vx/group';
import { AreaClosed } from '@vx/shape';
import { ScaleType } from '@vx/shape/lib/types';
import { AxisLeft, AxisBottom } from '@vx/axis';
import { curveMonotoneX } from '@vx/curve';
import { scaleTime, scaleLinear } from '@vx/scale';
import appleStock, { AppleStock } from '@vx/mock-data/lib/mocks/appleStock';
import { Brush } from '@vx/brush';
import { Bounds } from '@vx/brush/lib/types';
import { PatternLines } from '@vx/pattern';
import { LinearGradient } from '@vx/gradient';
import { max, extent } from 'd3-array';
import { ShowProvidedProps, MarginShape } from '../../types';

/**
 * Initialize some variables
 */
const stock = appleStock.slice(1200);
const axisColor = '#fff';
const axisBottomTickLabelProps = {
  textAnchor: 'middle' as const,
  fontFamily: 'Arial',
  fontSize: 10,
  fill: axisColor,
};
const axisLeftTickLabelProps = {
  dx: '-0.25em',
  dy: '0.25em',
  fontFamily: 'Arial',
  fontSize: 10,
  textAnchor: 'end' as const,
  fill: axisColor,
};

// accessors
const getDate = (d: AppleStock) => new Date(d.date);
const getStockValue = (d: AppleStock) => d.close;

function AreaChart({
  data,
  width,
  yMax,
  margin,
  xScale,
  yScale,
  hideBottomAxis = false,
  hideLeftAxis = false,
  top,
  left,
  children,
}: {
  data: AppleStock[];
  xScale: ScaleType;
  yScale: ScaleType;
  width: number;
  yMax: number;
  margin: MarginShape;
  hideBottomAxis?: boolean;
  hideLeftAxis?: boolean;
  top?: number;
  left?: number;
  children?: React.ReactNode;
}) {
  return (
    <Group left={left || margin.left} top={top || margin.top}>
      <LinearGradient id="gradient" from="#fff" fromOpacity={1} to="#fff" toOpacity={0.2} />

      {!hideBottomAxis && (
        <AxisBottom<Date>
          top={yMax}
          scale={xScale}
          numTicks={width > 520 ? 10 : 5}
          stroke={axisColor}
          tickStroke={axisColor}
          tickLabelProps={() => axisBottomTickLabelProps}
        />
      )}
      {!hideLeftAxis && (
        <AxisLeft<number>
          scale={yScale}
          numTicks={5}
          stroke={axisColor}
          tickStroke={axisColor}
          tickLabelProps={() => axisLeftTickLabelProps}
        />
      )}
      <AreaClosed<AppleStock>
        data={data}
        x={d => xScale(getDate(d)) || 0}
        y={d => yScale(getStockValue(d)) || 0}
        yScale={yScale}
        strokeWidth={1}
        stroke="url(#gradient)"
        fill="url(#gradient)"
        curve={curveMonotoneX}
      />
      {children}
    </Group>
  );
}

function BrushChart({
  compact = false,
  width,
  height,
  margin = {
    top: 50,
    left: 50,
    bottom: 0,
    right: 20,
  },
}: ShowProvidedProps & { compact?: boolean }) {
  const [filteredStock, setFilteredStock] = useState(stock);

  const onBrushChange = (domain: Bounds | null) => {
    if (!domain) return;
    const { x0, x1, y0, y1 } = domain;
    const stockCopy = stock.filter(s => {
      const x = getDate(s).getTime();
      const y = getStockValue(s);
      return x > x0 && x < x1 && y > y0 && y < y1;
    });
    setFilteredStock(stockCopy);
  };

  const brushMargin = { top: 0, bottom: 20, left: 50, right: 20 };
  const chartSeparation = 10;
  const heightTopChart = 0.8 * height;
  const heightBottomChart = height - heightTopChart - chartSeparation;

  // bounds
  const xMax = Math.max(width - margin.left - margin.right, 0);
  const yMax = Math.max(heightTopChart - margin.top - margin.bottom, 0);
  const xBrushMax = Math.max(width - brushMargin.left - brushMargin.right, 0);
  const yBrushMax = Math.max(heightBottomChart - brushMargin.top - brushMargin.bottom, 0);

  // scales
  const dateScale = scaleTime<number>({
    range: [0, xMax],
    domain: extent(filteredStock, getDate) as [Date, Date],
  });
  const stockScale = scaleLinear<number>({
    range: [yMax, 0],
    domain: [0, (max(filteredStock, getStockValue) || 0) + yMax / 3],
    nice: true,
  });
  const brushDateScale = scaleTime<number>({
    range: [0, xBrushMax],
    domain: extent(stock, getDate) as [Date, Date],
  });
  const brushStockScale = scaleLinear({
    range: [yBrushMax, 0],
    domain: [0, (max(stock, getStockValue) || 0) + yBrushMax / 3],
    nice: true,
  });

  return (
    <div>
      <svg width={width} height={height}>
        <LinearGradient
          id="brush_gradient"
          from="#b9257a"
          fromOpacity={0.8}
          to="#7c1d6f"
          toOpacity={0.8}
        />
        <rect x={0} y={0} width={width} height={height} fill="url(#brush_gradient)" rx={14} />
        <AreaChart
          hideBottomAxis={compact}
          data={filteredStock}
          width={width}
          margin={margin}
          yMax={yMax}
          xScale={dateScale}
          yScale={stockScale}
        />
        <AreaChart
          hideBottomAxis
          hideLeftAxis
          data={stock}
          width={width}
          yMax={yBrushMax}
          xScale={brushDateScale}
          yScale={brushStockScale}
          margin={brushMargin}
          top={heightTopChart + chartSeparation}
        >
          <PatternLines
            id="brush_pattern"
            height={8}
            width={8}
            stroke={'white'}
            strokeWidth={1}
            orientation={['diagonal']}
          />
          <Brush
            xScale={brushDateScale}
            yScale={brushStockScale}
            width={xBrushMax}
            height={yBrushMax}
            margin={brushMargin}
            handleSize={8}
            resizeTriggerAreas={['left', 'right', 'bottomRight']}
            brushDirection="horizontal"
            onChange={onBrushChange}
            onClick={() => setFilteredStock(stock)}
            selectedBoxStyle={{
              fill: 'url(#brush_pattern)',
              stroke: 'white',
            }}
          />
        </AreaChart>
      </svg>
    </div>
  );
}

export default BrushChart;
`}
=======
      {BrushSource}
>>>>>>> a95f4edc
    </Show>
  );
};<|MERGE_RESOLUTION|>--- conflicted
+++ resolved
@@ -15,230 +15,7 @@
         bottom: 50,
       }}
     >
-<<<<<<< HEAD
-      {`import React, { useState } from 'react';
-import { Group } from '@vx/group';
-import { AreaClosed } from '@vx/shape';
-import { ScaleType } from '@vx/shape/lib/types';
-import { AxisLeft, AxisBottom } from '@vx/axis';
-import { curveMonotoneX } from '@vx/curve';
-import { scaleTime, scaleLinear } from '@vx/scale';
-import appleStock, { AppleStock } from '@vx/mock-data/lib/mocks/appleStock';
-import { Brush } from '@vx/brush';
-import { Bounds } from '@vx/brush/lib/types';
-import { PatternLines } from '@vx/pattern';
-import { LinearGradient } from '@vx/gradient';
-import { max, extent } from 'd3-array';
-import { ShowProvidedProps, MarginShape } from '../../types';
-
-/**
- * Initialize some variables
- */
-const stock = appleStock.slice(1200);
-const axisColor = '#fff';
-const axisBottomTickLabelProps = {
-  textAnchor: 'middle' as const,
-  fontFamily: 'Arial',
-  fontSize: 10,
-  fill: axisColor,
-};
-const axisLeftTickLabelProps = {
-  dx: '-0.25em',
-  dy: '0.25em',
-  fontFamily: 'Arial',
-  fontSize: 10,
-  textAnchor: 'end' as const,
-  fill: axisColor,
-};
-
-// accessors
-const getDate = (d: AppleStock) => new Date(d.date);
-const getStockValue = (d: AppleStock) => d.close;
-
-function AreaChart({
-  data,
-  width,
-  yMax,
-  margin,
-  xScale,
-  yScale,
-  hideBottomAxis = false,
-  hideLeftAxis = false,
-  top,
-  left,
-  children,
-}: {
-  data: AppleStock[];
-  xScale: ScaleType;
-  yScale: ScaleType;
-  width: number;
-  yMax: number;
-  margin: MarginShape;
-  hideBottomAxis?: boolean;
-  hideLeftAxis?: boolean;
-  top?: number;
-  left?: number;
-  children?: React.ReactNode;
-}) {
-  return (
-    <Group left={left || margin.left} top={top || margin.top}>
-      <LinearGradient id="gradient" from="#fff" fromOpacity={1} to="#fff" toOpacity={0.2} />
-
-      {!hideBottomAxis && (
-        <AxisBottom<Date>
-          top={yMax}
-          scale={xScale}
-          numTicks={width > 520 ? 10 : 5}
-          stroke={axisColor}
-          tickStroke={axisColor}
-          tickLabelProps={() => axisBottomTickLabelProps}
-        />
-      )}
-      {!hideLeftAxis && (
-        <AxisLeft<number>
-          scale={yScale}
-          numTicks={5}
-          stroke={axisColor}
-          tickStroke={axisColor}
-          tickLabelProps={() => axisLeftTickLabelProps}
-        />
-      )}
-      <AreaClosed<AppleStock>
-        data={data}
-        x={d => xScale(getDate(d)) || 0}
-        y={d => yScale(getStockValue(d)) || 0}
-        yScale={yScale}
-        strokeWidth={1}
-        stroke="url(#gradient)"
-        fill="url(#gradient)"
-        curve={curveMonotoneX}
-      />
-      {children}
-    </Group>
-  );
-}
-
-function BrushChart({
-  compact = false,
-  width,
-  height,
-  margin = {
-    top: 50,
-    left: 50,
-    bottom: 0,
-    right: 20,
-  },
-}: ShowProvidedProps & { compact?: boolean }) {
-  const [filteredStock, setFilteredStock] = useState(stock);
-
-  const onBrushChange = (domain: Bounds | null) => {
-    if (!domain) return;
-    const { x0, x1, y0, y1 } = domain;
-    const stockCopy = stock.filter(s => {
-      const x = getDate(s).getTime();
-      const y = getStockValue(s);
-      return x > x0 && x < x1 && y > y0 && y < y1;
-    });
-    setFilteredStock(stockCopy);
-  };
-
-  const brushMargin = { top: 0, bottom: 20, left: 50, right: 20 };
-  const chartSeparation = 10;
-  const heightTopChart = 0.8 * height;
-  const heightBottomChart = height - heightTopChart - chartSeparation;
-
-  // bounds
-  const xMax = Math.max(width - margin.left - margin.right, 0);
-  const yMax = Math.max(heightTopChart - margin.top - margin.bottom, 0);
-  const xBrushMax = Math.max(width - brushMargin.left - brushMargin.right, 0);
-  const yBrushMax = Math.max(heightBottomChart - brushMargin.top - brushMargin.bottom, 0);
-
-  // scales
-  const dateScale = scaleTime<number>({
-    range: [0, xMax],
-    domain: extent(filteredStock, getDate) as [Date, Date],
-  });
-  const stockScale = scaleLinear<number>({
-    range: [yMax, 0],
-    domain: [0, (max(filteredStock, getStockValue) || 0) + yMax / 3],
-    nice: true,
-  });
-  const brushDateScale = scaleTime<number>({
-    range: [0, xBrushMax],
-    domain: extent(stock, getDate) as [Date, Date],
-  });
-  const brushStockScale = scaleLinear({
-    range: [yBrushMax, 0],
-    domain: [0, (max(stock, getStockValue) || 0) + yBrushMax / 3],
-    nice: true,
-  });
-
-  return (
-    <div>
-      <svg width={width} height={height}>
-        <LinearGradient
-          id="brush_gradient"
-          from="#b9257a"
-          fromOpacity={0.8}
-          to="#7c1d6f"
-          toOpacity={0.8}
-        />
-        <rect x={0} y={0} width={width} height={height} fill="url(#brush_gradient)" rx={14} />
-        <AreaChart
-          hideBottomAxis={compact}
-          data={filteredStock}
-          width={width}
-          margin={margin}
-          yMax={yMax}
-          xScale={dateScale}
-          yScale={stockScale}
-        />
-        <AreaChart
-          hideBottomAxis
-          hideLeftAxis
-          data={stock}
-          width={width}
-          yMax={yBrushMax}
-          xScale={brushDateScale}
-          yScale={brushStockScale}
-          margin={brushMargin}
-          top={heightTopChart + chartSeparation}
-        >
-          <PatternLines
-            id="brush_pattern"
-            height={8}
-            width={8}
-            stroke={'white'}
-            strokeWidth={1}
-            orientation={['diagonal']}
-          />
-          <Brush
-            xScale={brushDateScale}
-            yScale={brushStockScale}
-            width={xBrushMax}
-            height={yBrushMax}
-            margin={brushMargin}
-            handleSize={8}
-            resizeTriggerAreas={['left', 'right', 'bottomRight']}
-            brushDirection="horizontal"
-            onChange={onBrushChange}
-            onClick={() => setFilteredStock(stock)}
-            selectedBoxStyle={{
-              fill: 'url(#brush_pattern)',
-              stroke: 'white',
-            }}
-          />
-        </AreaChart>
-      </svg>
-    </div>
-  );
-}
-
-export default BrushChart;
-`}
-=======
       {BrushSource}
->>>>>>> a95f4edc
     </Show>
   );
 };