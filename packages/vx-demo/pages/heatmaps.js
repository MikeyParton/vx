--- conflicted
+++ resolved
@@ -1,236 +1,150 @@
-import React from 'react';
-import Show from '../components/show';
-import Heatmap from '../components/tiles/heatmap';
-
-export default () => {
-  return (
-    <Show
-      events
-      margin={{
-        top: 10,
-        left: 40,
-        right: 30,
-        bottom: 80
-      }}
-      component={Heatmap}
-      title="Heatmaps"
-    >
-<<<<<<< HEAD
-      {`import { Group } from '@vx/group';
-import { HeatmapCircle, HeatmapRect } from '@vx/heatmap';
-import { genBins } from '@vx/mock-data';
-import { scaleLinear } from '@vx/scale';
-import { extent, max, min } from 'd3-array';
-import React from 'react';
-
-const data = genBins(16, 16);
-=======
-      {`import React from 'react';
-import { Group } from '@vx/group';
-import { genBins } from '@vx/mock-data';
-import { scaleLinear } from '@vx/scale';
-import { HeatmapCircle, HeatmapRect } from '@vx/heatmap';
-
-const data = genBins(16, 16);
-const identity = x => x;
-const min = (data, value = identity) => Math.min(...data.map(value));
-const max = (data, value = identity) => Math.max(...data.map(value));
->>>>>>> 4d879d2c
-
-// accessors
-const x = d => d.bin;
-const y = d => d.bins;
-const z = d => d.count;
-
-export default ({
-  width,
-  height,
-<<<<<<< HEAD
-=======
-  separation = 20,
->>>>>>> 4d879d2c
-  margin = {
-    top: 10,
-    left: 20,
-    right: 20,
-    bottom: 110
-  }
-}) => {
-<<<<<<< HEAD
-  // bounds
-  const size = width > margin.left + margin.right ? width - margin.left - margin.right : width;
-  const xMax = size / 2;
-  const yMax = height - margin.bottom;
-  const dMin = min(data, d => min(y(d), x));
-  const dMax = max(data, d => max(y(d), x));
-  const dStep = dMax / data[0].bins.length;
-  const bWidth = xMax / data.length;
-  const bHeight = yMax / data[0].bins.length;
-=======
-  const size =
-    width > margin.left + margin.right ? width - margin.left - margin.right - separation : width;
-  const xMax = size / 2;
-  const yMax = height - margin.bottom - margin.top;
-  const maxBucketSize = max(data, d => y(d).length);
-  const bWidth = xMax / data.length;
-  const bHeight = yMax / maxBucketSize;
->>>>>>> 4d879d2c
-  const colorMax = max(data, d => max(y(d), z));
-
-  // scales
-  const xScale = scaleLinear({
-    range: [0, xMax],
-<<<<<<< HEAD
-    domain: extent(data, x)
-  });
-  const yScale = scaleLinear({
-    range: [yMax, 0],
-    domain: [dMin, dMax]
-=======
-    domain: [0, data.length]
-  });
-  const yScale = scaleLinear({
-    range: [yMax, 0],
-    domain: [0, maxBucketSize]
->>>>>>> 4d879d2c
-  });
-  const colorScale = scaleLinear({
-    range: ['#77312f', '#f33d15'],
-    domain: [0, colorMax]
-  });
-  const colorScale2 = scaleLinear({
-    range: ['#122549', '#b4fbde'],
-    domain: [0, colorMax]
-  });
-  const opacityScale = scaleLinear({
-    range: [0.1, 1],
-    domain: [0, colorMax]
-  });
-
-  return (
-    <svg width={width} height={height}>
-      <rect x={0} y={0} width={width} height={height} rx={14} fill="#28272c" />
-<<<<<<< HEAD
-      <Group top={margin.top} left={5}>
-=======
-      <Group top={margin.top} left={margin.left}>
->>>>>>> 4d879d2c
-        <HeatmapCircle
-          data={data}
-          xScale={xScale}
-          yScale={yScale}
-          colorScale={colorScale}
-          opacityScale={opacityScale}
-<<<<<<< HEAD
-          radius={(bWidth + 4) / 2}
-          step={dStep}
-          gap={4}
-        >
-          {bin => {
-            return (
-              <circle
-                className={'vx-heatmap-circle'}
-                key={\`heatmap-circle-\${bin.index}-\${bin.binIndex}\`}
-                r={bin.r}
-                cx={bin.cx}
-                cy={bin.cy}
-                fill={bin.color}
-                fillOpacity={bin.opacity}
-                onClick={event => {
-                  alert(\`clicked: \${JSON.stringify(bin, null, 4)}\`);
-                }}
-              />
-            );
-          }}
-        </HeatmapCircle>
-      </Group>
-      <Group top={margin.top} left={xMax + margin.left}>
-=======
-          radius={min([bWidth, bHeight]) / 2}
-          gap={2}
-        >
-          {heatmap => {
-            return heatmap.map(bins => {
-              return bins.map(bin => {
-                return (
-                  <circle
-                    key={\`heatmap-circle-\${bin.row}-\${bin.column}\`}
-                    className="vx-heatmap-circle"
-                    fill={bin.color}
-                    r={bin.r}
-                    cx={bin.cx}
-                    cy={bin.cy}
-                    fillOpacity={bin.opacity}
-                    onClick={event => {
-                      alert(\`clicked: \${JSON.stringify(bin, null, 4)}\`);
-                    }}
-                  />
-                );
-              });
-            });
-          }}
-        </HeatmapCircle>
-      </Group>
-      <Group top={margin.top} left={xMax + margin.left + separation}>
->>>>>>> 4d879d2c
-        <HeatmapRect
-          data={data}
-          xScale={xScale}
-          yScale={yScale}
-          colorScale={colorScale2}
-          opacityScale={opacityScale}
-          binWidth={bWidth}
-          binHeight={bWidth}
-<<<<<<< HEAD
-          step={dStep}
-          gap={0}
-        >
-          {bin => {
-            return (
-              <rect
-                className={'vx-heatmap-rect'}
-                key={\`heatmap-rect-\${bin.index}-\${bin.binIndex}\`}
-                width={bin.width}
-                height={bin.height}
-                x={bin.x}
-                y={bin.y}
-                fill={bin.color}
-                fillOpacity={bin.opacity}
-                onClick={event => {
-                  alert(\`clicked: \${JSON.stringify(bin, null, 4)}\`);
-                }}
-              />
-            );
-=======
-          gap={2}
-        >
-          {heatmap => {
-            return heatmap.map(bins => {
-              return bins.map(bin => {
-                return (
-                  <rect
-                    key={\`heatmap-rect-\${bin.row}-\${bin.column}\`}
-                    className="vx-heatmap-rect"
-                    x={bin.x}
-                    y={bin.y}
-                    width={bin.width}
-                    height={bin.height}
-                    fill={bin.color}
-                    fillOpacity={bin.opacity}
-                    onClick={event => {
-                      alert(\`clicked: \${JSON.stringify(bin, null, 4)}\`);
-                    }}
-                  />
-                );
-              });
-            });
->>>>>>> 4d879d2c
-          }}
-        </HeatmapRect>
-      </Group>
-    </svg>
-  );
-};`}
-    </Show>
-  );
-};
+import React from 'react';
+import Show from '../components/show';
+import Heatmap from '../components/tiles/heatmap';
+
+export default () => {
+  return (
+    <Show
+      events
+      margin={{
+        top: 10,
+        left: 40,
+        right: 30,
+        bottom: 80
+      }}
+      component={Heatmap}
+      title="Heatmaps"
+    >
+      {`import React from 'react';
+import { Group } from '@vx/group';
+import { genBins } from '@vx/mock-data';
+import { scaleLinear } from '@vx/scale';
+import { HeatmapCircle, HeatmapRect } from '@vx/heatmap';
+
+const data = genBins(16, 16);
+const identity = x => x;
+const min = (data, value = identity) => Math.min(...data.map(value));
+const max = (data, value = identity) => Math.max(...data.map(value));
+
+// accessors
+const x = d => d.bin;
+const y = d => d.bins;
+const z = d => d.count;
+
+export default ({
+  width,
+  height,
+  separation = 20,
+  margin = {
+    top: 10,
+    left: 20,
+    right: 20,
+    bottom: 110
+  }
+}) => {
+  const size =
+    width > margin.left + margin.right ? width - margin.left - margin.right - separation : width;
+  const xMax = size / 2;
+  const yMax = height - margin.bottom - margin.top;
+  const maxBucketSize = max(data, d => y(d).length);
+  const bWidth = xMax / data.length;
+  const bHeight = yMax / maxBucketSize;
+  const colorMax = max(data, d => max(y(d), z));
+
+  // scales
+  const xScale = scaleLinear({
+    range: [0, xMax],
+    domain: [0, data.length]
+  });
+  const yScale = scaleLinear({
+    range: [yMax, 0],
+    domain: [0, maxBucketSize]
+  });
+  const colorScale = scaleLinear({
+    range: ['#77312f', '#f33d15'],
+    domain: [0, colorMax]
+  });
+  const colorScale2 = scaleLinear({
+    range: ['#122549', '#b4fbde'],
+    domain: [0, colorMax]
+  });
+  const opacityScale = scaleLinear({
+    range: [0.1, 1],
+    domain: [0, colorMax]
+  });
+
+  return (
+    <svg width={width} height={height}>
+      <rect x={0} y={0} width={width} height={height} rx={14} fill="#28272c" />
+      <Group top={margin.top} left={margin.left}>
+        <HeatmapCircle
+          data={data}
+          xScale={xScale}
+          yScale={yScale}
+          colorScale={colorScale}
+          opacityScale={opacityScale}
+          radius={min([bWidth, bHeight]) / 2}
+          gap={2}
+        >
+          {heatmap => {
+            return heatmap.map(bins => {
+              return bins.map(bin => {
+                return (
+                  <circle
+                    key={\`heatmap-circle-\${bin.row}-\${bin.column}\`}
+                    className="vx-heatmap-circle"
+                    fill={bin.color}
+                    r={bin.r}
+                    cx={bin.cx}
+                    cy={bin.cy}
+                    fillOpacity={bin.opacity}
+                    onClick={event => {
+                      alert(\`clicked: \${JSON.stringify(bin, null, 4)}\`);
+                    }}
+                  />
+                );
+              });
+            });
+          }}
+        </HeatmapCircle>
+      </Group>
+      <Group top={margin.top} left={xMax + margin.left + separation}>
+        <HeatmapRect
+          data={data}
+          xScale={xScale}
+          yScale={yScale}
+          colorScale={colorScale2}
+          opacityScale={opacityScale}
+          binWidth={bWidth}
+          binHeight={bWidth}
+          gap={2}
+        >
+          {heatmap => {
+            return heatmap.map(bins => {
+              return bins.map(bin => {
+                return (
+                  <rect
+                    key={\`heatmap-rect-\${bin.row}-\${bin.column}\`}
+                    className="vx-heatmap-rect"
+                    x={bin.x}
+                    y={bin.y}
+                    width={bin.width}
+                    height={bin.height}
+                    fill={bin.color}
+                    fillOpacity={bin.opacity}
+                    onClick={event => {
+                      alert(\`clicked: \${JSON.stringify(bin, null, 4)}\`);
+                    }}
+                  />
+                );
+              });
+            });
+          }}
+        </HeatmapRect>
+      </Group>
+    </svg>
+  );
+};`}
+    </Show>
+  );
+};