--- conflicted
+++ resolved
@@ -1,215 +1,204 @@
-import { Group } from '@vx/group';
-import classnames from 'classnames';
-import React from 'react';
-
-function verticalToHorizontal({ x1, x2, y1, y2 }) {
-  return {
-    x1: y1,
-    x2: y2,
-    y1: x1,
-    y2: x2
-  };
-}
-
-export default function BoxPlot({
-  left = 0,
-  top = 0,
-  className,
-  data,
-  max,
-  min,
-  firstQuartile,
-  thirdQuartile,
-  median,
-  boxWidth,
-  fill,
-  fillOpacity,
-  stroke,
-  strokeWidth,
-  rx = 2,
-  ry = 2,
-  valueScale,
-<<<<<<< HEAD
-  outliers,
-=======
-  outliers = [],
->>>>>>> 4d879d2c
-  horizontal,
-  medianProps = {},
-  maxProps = {},
-  minProps = {},
-  boxProps = {},
-  outlierProps = {},
-  container = false,
-<<<<<<< HEAD
-  containerProps = {}
-=======
-  containerProps = {},
-  children
->>>>>>> 4d879d2c
-}) {
-  const offset = horizontal ? top : left;
-  const center = offset + boxWidth / 2;
-  const valueRange = valueScale.range();
-
-  const boxplot = {
-    valueRange,
-    center,
-    offset,
-    boxWidth,
-    max: {
-      x1: center - boxWidth / 4,
-      x2: center + boxWidth / 4,
-      y1: valueScale(max),
-      y2: valueScale(max)
-    },
-    maxToThird: {
-      x1: center,
-      x2: center,
-      y1: valueScale(max),
-      y2: valueScale(thirdQuartile)
-    },
-    median: {
-      x1: offset,
-      x2: offset + boxWidth,
-      y1: valueScale(median),
-      y2: valueScale(median)
-    },
-    minToFirst: {
-      x1: center,
-      x2: center,
-      y1: valueScale(firstQuartile),
-      y2: valueScale(min)
-    },
-    min: {
-      x1: center - boxWidth / 4,
-      x2: center + boxWidth / 4,
-      y1: valueScale(min),
-      y2: valueScale(min)
-    },
-    box: {
-      x1: offset,
-      x2: boxWidth,
-      y1: valueScale(thirdQuartile),
-      y2: Math.abs(valueScale(thirdQuartile) - valueScale(firstQuartile))
-    },
-    container: {
-      x1: offset,
-      x2: boxWidth,
-      y1: Math.min(...valueRange),
-      y2: Math.abs(valueRange[0] - valueRange[1])
-    }
-  };
-
-  if (horizontal) {
-    boxplot.max = verticalToHorizontal(boxplot.max);
-    boxplot.maxToThird = verticalToHorizontal(boxplot.maxToThird);
-    boxplot.box = verticalToHorizontal(boxplot.box);
-    boxplot.box.y1 = valueScale(firstQuartile);
-    boxplot.median = verticalToHorizontal(boxplot.median);
-    boxplot.minToFirst = verticalToHorizontal(boxplot.minToFirst);
-    boxplot.min = verticalToHorizontal(boxplot.min);
-    boxplot.container = verticalToHorizontal(boxplot.container);
-    boxplot.container.y1 = Math.min(...valueRange);
-  }
-
-<<<<<<< HEAD
-=======
-  if (children) return children(boxplot);
-
->>>>>>> 4d879d2c
-  return (
-    <Group className={classnames('vx-boxplot', className)}>
-      {outliers.map((d, i) => {
-        const cx = horizontal ? valueScale(d) : center;
-        const cy = horizontal ? center : valueScale(d);
-        return (
-          <circle
-            key={i}
-            className="vx-boxplot-outlier"
-            cx={cx}
-            cy={cy}
-            stroke={stroke}
-            strokeWidth={1}
-            fill={fill}
-            fillOpacity={fillOpacity}
-            r="4"
-            {...outlierProps}
-          />
-        );
-      })}
-      <line
-        className="vx-boxplot-max"
-        x1={boxplot.max.x1}
-        y1={boxplot.max.y1}
-        x2={boxplot.max.x2}
-        y2={boxplot.max.y2}
-        stroke={stroke}
-        strokeWidth={strokeWidth}
-        {...maxProps}
-      />
-      <line
-        className="vx-boxplot-max-to-third"
-        x1={boxplot.maxToThird.x1}
-        y1={boxplot.maxToThird.y1}
-        x2={boxplot.maxToThird.x2}
-        y2={boxplot.maxToThird.y2}
-        stroke={stroke}
-        strokeWidth={strokeWidth}
-      />
-      <rect
-        className="vx-boxplot-box"
-        x={boxplot.box.x1}
-        y={boxplot.box.y1}
-        width={boxplot.box.x2}
-        height={boxplot.box.y2}
-        stroke={stroke}
-        strokeWidth={strokeWidth}
-        fill={fill}
-        fillOpacity={fillOpacity}
-        rx={rx}
-        ry={ry}
-        {...boxProps}
-      />
-      <line
-        className="vx-boxplot-median"
-        x1={boxplot.median.x1}
-        y1={boxplot.median.y1}
-        x2={boxplot.median.x2}
-        y2={boxplot.median.y2}
-        stroke={stroke}
-        strokeWidth={strokeWidth}
-        {...medianProps}
-      />
-      <line
-        className="vx-boxplot-min-to-first"
-        x1={boxplot.minToFirst.x1}
-        y1={boxplot.minToFirst.y1}
-        x2={boxplot.minToFirst.x2}
-        y2={boxplot.minToFirst.y2}
-        stroke={stroke}
-        strokeWidth={strokeWidth}
-      />
-      <line
-        className="vx-boxplot-min"
-        x1={boxplot.min.x1}
-        y1={boxplot.min.y1}
-        x2={boxplot.min.x2}
-        y2={boxplot.min.y2}
-        stroke={stroke}
-        strokeWidth={strokeWidth}
-        {...minProps}
-      />
-      {container && (
-        <rect
-          x={boxplot.container.x1}
-          y={boxplot.container.y1}
-          width={boxplot.container.x2}
-          height={boxplot.container.y2}
-          fillOpacity="0"
-          {...containerProps}
-        />
-      )}
-    </Group>
-  );
-}
+import React from 'react';
+import classnames from 'classnames';
+import { Group } from '@vx/group';
+
+function verticalToHorizontal({ x1, x2, y1, y2 }) {
+  return {
+    x1: y1,
+    x2: y2,
+    y1: x1,
+    y2: x2
+  };
+}
+
+export default function BoxPlot({
+  left = 0,
+  top = 0,
+  className,
+  data,
+  max,
+  min,
+  firstQuartile,
+  thirdQuartile,
+  median,
+  boxWidth,
+  fill,
+  fillOpacity,
+  stroke,
+  strokeWidth,
+  rx = 2,
+  ry = 2,
+  valueScale,
+  outliers = [],
+  horizontal,
+  medianProps = {},
+  maxProps = {},
+  minProps = {},
+  boxProps = {},
+  outlierProps = {},
+  container = false,
+  containerProps = {},
+  children
+}) {
+  const offset = horizontal ? top : left;
+  const center = offset + boxWidth / 2;
+  const valueRange = valueScale.range();
+
+  const boxplot = {
+    valueRange,
+    center,
+    offset,
+    boxWidth,
+    max: {
+      x1: center - boxWidth / 4,
+      x2: center + boxWidth / 4,
+      y1: valueScale(max),
+      y2: valueScale(max)
+    },
+    maxToThird: {
+      x1: center,
+      x2: center,
+      y1: valueScale(max),
+      y2: valueScale(thirdQuartile)
+    },
+    median: {
+      x1: offset,
+      x2: offset + boxWidth,
+      y1: valueScale(median),
+      y2: valueScale(median)
+    },
+    minToFirst: {
+      x1: center,
+      x2: center,
+      y1: valueScale(firstQuartile),
+      y2: valueScale(min)
+    },
+    min: {
+      x1: center - boxWidth / 4,
+      x2: center + boxWidth / 4,
+      y1: valueScale(min),
+      y2: valueScale(min)
+    },
+    box: {
+      x1: offset,
+      x2: boxWidth,
+      y1: valueScale(thirdQuartile),
+      y2: Math.abs(valueScale(thirdQuartile) - valueScale(firstQuartile))
+    },
+    container: {
+      x1: offset,
+      x2: boxWidth,
+      y1: Math.min(...valueRange),
+      y2: Math.abs(valueRange[0] - valueRange[1])
+    }
+  };
+
+  if (horizontal) {
+    boxplot.max = verticalToHorizontal(boxplot.max);
+    boxplot.maxToThird = verticalToHorizontal(boxplot.maxToThird);
+    boxplot.box = verticalToHorizontal(boxplot.box);
+    boxplot.box.y1 = valueScale(firstQuartile);
+    boxplot.median = verticalToHorizontal(boxplot.median);
+    boxplot.minToFirst = verticalToHorizontal(boxplot.minToFirst);
+    boxplot.min = verticalToHorizontal(boxplot.min);
+    boxplot.container = verticalToHorizontal(boxplot.container);
+    boxplot.container.y1 = Math.min(...valueRange);
+  }
+
+  if (children) return children(boxplot);
+
+  return (
+    <Group className={classnames('vx-boxplot', className)}>
+      {outliers.map((d, i) => {
+        const cx = horizontal ? valueScale(d) : center;
+        const cy = horizontal ? center : valueScale(d);
+        return (
+          <circle
+            key={i}
+            className="vx-boxplot-outlier"
+            cx={cx}
+            cy={cy}
+            stroke={stroke}
+            strokeWidth={1}
+            fill={fill}
+            fillOpacity={fillOpacity}
+            r="4"
+            {...outlierProps}
+          />
+        );
+      })}
+      <line
+        className="vx-boxplot-max"
+        x1={boxplot.max.x1}
+        y1={boxplot.max.y1}
+        x2={boxplot.max.x2}
+        y2={boxplot.max.y2}
+        stroke={stroke}
+        strokeWidth={strokeWidth}
+        {...maxProps}
+      />
+      <line
+        className="vx-boxplot-max-to-third"
+        x1={boxplot.maxToThird.x1}
+        y1={boxplot.maxToThird.y1}
+        x2={boxplot.maxToThird.x2}
+        y2={boxplot.maxToThird.y2}
+        stroke={stroke}
+        strokeWidth={strokeWidth}
+      />
+      <rect
+        className="vx-boxplot-box"
+        x={boxplot.box.x1}
+        y={boxplot.box.y1}
+        width={boxplot.box.x2}
+        height={boxplot.box.y2}
+        stroke={stroke}
+        strokeWidth={strokeWidth}
+        fill={fill}
+        fillOpacity={fillOpacity}
+        rx={rx}
+        ry={ry}
+        {...boxProps}
+      />
+      <line
+        className="vx-boxplot-median"
+        x1={boxplot.median.x1}
+        y1={boxplot.median.y1}
+        x2={boxplot.median.x2}
+        y2={boxplot.median.y2}
+        stroke={stroke}
+        strokeWidth={strokeWidth}
+        {...medianProps}
+      />
+      <line
+        className="vx-boxplot-min-to-first"
+        x1={boxplot.minToFirst.x1}
+        y1={boxplot.minToFirst.y1}
+        x2={boxplot.minToFirst.x2}
+        y2={boxplot.minToFirst.y2}
+        stroke={stroke}
+        strokeWidth={strokeWidth}
+      />
+      <line
+        className="vx-boxplot-min"
+        x1={boxplot.min.x1}
+        y1={boxplot.min.y1}
+        x2={boxplot.min.x2}
+        y2={boxplot.min.y2}
+        stroke={stroke}
+        strokeWidth={strokeWidth}
+        {...minProps}
+      />
+      {container && (
+        <rect
+          x={boxplot.container.x1}
+          y={boxplot.container.y1}
+          width={boxplot.container.x2}
+          height={boxplot.container.y2}
+          fillOpacity="0"
+          {...containerProps}
+        />
+      )}
+    </Group>
+  );
+}