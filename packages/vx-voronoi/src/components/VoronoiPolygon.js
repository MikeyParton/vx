import cx from 'classnames';
import PropTypes from 'prop-types';
import React from 'react';

const propTypes = {
  polygon: PropTypes.arrayOf(PropTypes.array)
};

<<<<<<< HEAD
export default function VoronoiPolygon({ polygon, className, ...restProps }) {
  if (!polygon) return null;
  const data = polygon.data;
  return (
    <path
      className={cx('vx-voronoi-polygon', className)}
      d={`M${polygon.join('L')}Z`}
      {...restProps}
    />
  );
=======
export default function VoronoiPolygon({ polygon, className, children, ...restProps }) {
  if (!polygon) return null;
  const path = `M${polygon.join('L')}Z`;
  if (children) return children({ path });
  return <path className={cx('vx-voronoi-polygon', className)} d={path} {...restProps} />;
>>>>>>> 4d879d2c
}

VoronoiPolygon.propTypes = propTypes;
<|MERGE_RESOLUTION|>--- conflicted
+++ resolved
@@ -1,29 +1,16 @@
-import cx from 'classnames';
-import PropTypes from 'prop-types';
-import React from 'react';
-
-const propTypes = {
-  polygon: PropTypes.arrayOf(PropTypes.array)
-};
-
-<<<<<<< HEAD
-export default function VoronoiPolygon({ polygon, className, ...restProps }) {
-  if (!polygon) return null;
-  const data = polygon.data;
-  return (
-    <path
-      className={cx('vx-voronoi-polygon', className)}
-      d={`M${polygon.join('L')}Z`}
-      {...restProps}
-    />
-  );
-=======
-export default function VoronoiPolygon({ polygon, className, children, ...restProps }) {
-  if (!polygon) return null;
-  const path = `M${polygon.join('L')}Z`;
-  if (children) return children({ path });
-  return <path className={cx('vx-voronoi-polygon', className)} d={path} {...restProps} />;
->>>>>>> 4d879d2c
-}
-
-VoronoiPolygon.propTypes = propTypes;
+import cx from 'classnames';
+import PropTypes from 'prop-types';
+import React from 'react';
+
+const propTypes = {
+  polygon: PropTypes.arrayOf(PropTypes.array)
+};
+
+export default function VoronoiPolygon({ polygon, className, children, ...restProps }) {
+  if (!polygon) return null;
+  const path = `M${polygon.join('L')}Z`;
+  if (children) return children({ path });
+  return <path className={cx('vx-voronoi-polygon', className)} d={path} {...restProps} />;
+}
+
+VoronoiPolygon.propTypes = propTypes;