--- conflicted
+++ resolved
@@ -1,109 +1,73 @@
-import { Group } from '@vx/group';
-import cx from 'classnames';
-import PropTypes from 'prop-types';
-import React from 'react';
-
-HeatmapCircle.propTypes = {
-  data: PropTypes.array,
-  gap: PropTypes.number,
-  radius: PropTypes.number,
-  xScale: PropTypes.func,
-  yScale: PropTypes.func,
-  colorScale: PropTypes.func,
-  opacityScale: PropTypes.func,
-  bins: PropTypes.func,
-  count: PropTypes.func,
-  children: PropTypes.func
-};
-
-export default function HeatmapCircle({
-  className,
-  data,
-  gap = 1,
-  radius = 6,
-  xScale,
-  yScale,
-  colorScale,
-  opacityScale = d => 1,
-  bins = d => d.bins,
-  count = d => d.count,
-  children,
-  ...restProps
-}) {
-  const r = radius - gap;
-  const heatmap = data.map((d, i) => {
-    return bins(d).map((b, j) => {
-      const countValue = count(b);
-      return {
-        bin: b,
-        row: j,
-        column: i,
-        datum: d,
-        cx: radius + xScale(i),
-        cy: yScale(j) + gap + radius,
-        opacity: opacityScale(countValue),
-        color: colorScale(countValue),
-        r,
-        radius,
-        gap
-      };
-    });
-  });
-  if (children) return children(heatmap);
-  return (
-    <Group>
-<<<<<<< HEAD
-      {data.map((d, i) => {
-        return (
-          <Group key={`heatmap-${i}`} className="vx-heatmap-column" left={xScale(bin(d, i))}>
-            {bins(d, i).map((b, j) => {
-              const binCount = count(b);
-              const _bin = {
-                index: j,
-                binIndex: i,
-                count: binCount,
-                color: colorScale(binCount),
-                opacity: opacityScale(binCount),
-                r: radius - gap,
-                cx: radius,
-                cy: yScale(yBin(b, j) + step) + radius,
-                xbin: bin(d, i),
-                ybin: yBin(b, j)
-              };
-              if (children) return children(_bin);
-              return (
-                <circle
-                  key={`heatmap-tile-circle-${j}`}
-                  className={cx('vx-heatmap-circle', className)}
-                  fill={_bin.color}
-                  r={_bin.r}
-                  cx={_bin.cx}
-                  cy={_bin.cy}
-                  fillOpacity={_bin.opacity}
-                  {...restProps}
-                />
-              );
-            })}
-          </Group>
-        );
-=======
-      {heatmap.map((bins, i) => {
-        return bins.map((bin, j) => {
-          return (
-            <circle
-              key={`heatmap-tile-circle-${bin.row}-${bin.column}`}
-              className={cx('vx-heatmap-circle', className)}
-              fill={bin.color}
-              r={bin.r}
-              cx={bin.cx}
-              cy={bin.cy}
-              fillOpacity={bin.opacity}
-              {...restProps}
-            />
-          );
-        });
->>>>>>> 4d879d2c
-      })}
-    </Group>
-  );
-}
+import { Group } from '@vx/group';
+import cx from 'classnames';
+import PropTypes from 'prop-types';
+import React from 'react';
+
+HeatmapCircle.propTypes = {
+  data: PropTypes.array,
+  gap: PropTypes.number,
+  radius: PropTypes.number,
+  xScale: PropTypes.func,
+  yScale: PropTypes.func,
+  colorScale: PropTypes.func,
+  opacityScale: PropTypes.func,
+  bins: PropTypes.func,
+  count: PropTypes.func,
+  children: PropTypes.func
+};
+
+export default function HeatmapCircle({
+  className,
+  data,
+  gap = 1,
+  radius = 6,
+  xScale,
+  yScale,
+  colorScale,
+  opacityScale = d => 1,
+  bins = d => d.bins,
+  count = d => d.count,
+  children,
+  ...restProps
+}) {
+  const r = radius - gap;
+  const heatmap = data.map((d, i) => {
+    return bins(d).map((b, j) => {
+      const countValue = count(b);
+      return {
+        bin: b,
+        row: j,
+        column: i,
+        datum: d,
+        cx: radius + xScale(i),
+        cy: yScale(j) + gap + radius,
+        opacity: opacityScale(countValue),
+        color: colorScale(countValue),
+        r,
+        radius,
+        gap
+      };
+    });
+  });
+  if (children) return children(heatmap);
+  return (
+    <Group>
+      {heatmap.map((bins, i) => {
+        return bins.map((bin, j) => {
+          return (
+            <circle
+              key={`heatmap-tile-circle-${bin.row}-${bin.column}`}
+              className={cx('vx-heatmap-circle', className)}
+              fill={bin.color}
+              r={bin.r}
+              cx={bin.cx}
+              cy={bin.cy}
+              fillOpacity={bin.opacity}
+              {...restProps}
+            />
+          );
+        });
+      })}
+    </Group>
+  );
+}